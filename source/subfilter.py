--- conflicted
+++ resolved
@@ -424,16 +424,10 @@
     dv = derived_dataset.createVariable(dimname,"f8",(dimname,))
     dv[:] = last_dim(v[:])
     return dv
-<<<<<<< HEAD
-    
-def setup_derived_data_file(source_file, destdir, twod_filter, \
-                            override=False) :
-=======
 
 
 def setup_data_file(source_file, ref_file, derived_dataset_name,
                     override=False) :
->>>>>>> 3a1c2621
     """
     Create NetCDF dataset for derived data in destdir.
 
@@ -449,16 +443,8 @@
         exists
 
     @author: Peter Clark
-<<<<<<< HEAD
-    """    
-    derived_dataset_name = os.path.basename(source_file) 
-    derived_dataset_name = ('.').join(derived_dataset_name.split('.')[:-1])
-    derived_dataset_name = derived_dataset_name + "_" + twod_filter.id + ".nc"
-    exists = os.path.isfile(destdir+derived_dataset_name)
-=======
     """
     exists = os.path.isfile(derived_dataset_name)
->>>>>>> 3a1c2621
     if exists and not override :
         derived_dataset = Dataset(derived_dataset_name, "a")
     else :
@@ -565,25 +551,15 @@
     @author: Peter Clark
 
     """
-<<<<<<< HEAD
 #   Mapping of data locations on grid via logical triplet:
 #   logical[u-point,v-point,w-point]
 #          [False,  False,  False  ] --> (p,th,q)-point
-    var_properties = {"u":[True,False,False],\
-                      "v":[False,True,False],\
-                      "w":[False,False,True],\
-                      "th":[False,False,False],\
-                      "q_vapour":[False,False,False],\
-                      "q_cloud_liquid_mass":[False,False,False],\
-=======
-
     var_properties = {"u":[True,False,False],
                       "v":[False,True,False],
                       "w":[False,False,True],
                       "th":[False,False,False],
                       "q_vapour":[False,False,False],
                       "q_cloud_liquid_mass":[False,False,False],
->>>>>>> 3a1c2621
                       }
     print(var_name)
     try :
