--- conflicted
+++ resolved
@@ -568,11 +568,8 @@
     """
     Create NetCDF dataset for derived data in destdir.
 
-<<<<<<< HEAD
-    File name is original file name concatenated with fname.
-=======
     File name is original file name concatenated with filter_def.id.
->>>>>>> d8491ed1
+
 
     Args:
         source_file     : NetCDF file name.
@@ -598,11 +595,7 @@
     """
     Create NetCDF dataset for filtered data in destdir.
 
-<<<<<<< HEAD
-    File name is original file name concatenated with fname.
-=======
     File name is original file name concatenated with filter_def.id.
->>>>>>> d8491ed1
 
     Args:
         source_file     : NetCDF file name.
